import argparse
import json
import os
import pathlib
import re
import sys
import shutil
from bids import BIDSLayout, BIDSLayoutIndexer
import glob
from platform import system
from pathlib import Path
import subprocess
from typing import Union
<<<<<<< HEAD

from nipype.interfaces.freesurfer import MRICoreg, ApplyVolTransform
=======
from nipype.interfaces.freesurfer import MRICoreg
>>>>>>> 9423167f
from nipype.interfaces.io import DataSink
from nipype.interfaces.base.traits_extension import File as traits_extensionFile
from nipype.pipeline import Node
from niworkflows.engine.workflows import LiterateWorkflow as Workflow
from niworkflows.utils.bids import collect_data
from niworkflows.utils.bids import collect_participants
from niworkflows.utils.misc import check_valid_fs_license
<<<<<<< HEAD
from nireports.interfaces.reporting.base import SimpleBeforeAfterRPT

=======
>>>>>>> 9423167f
from petutils.petutils import collect_anat_and_pet
from importlib.metadata import version

# Determine if we're running as a script (including through debugger)
is_script = (
    __name__ == "__main__"
    or len(sys.argv) > 0
    and sys.argv[0].endswith("petdeface.py")
    or "debugpy" in sys.modules
)

if is_script:
    # Running as script - add current directory to path for local imports
    current_dir = Path(__file__).parent
    if str(current_dir) not in sys.path:
        sys.path.insert(0, str(current_dir))

    # Import using absolute imports (script mode)
    from mideface import ApplyMideface, Mideface
    from pet import WeightedAverage
    from qa import run_qa
    from utils import run_validator
    from noanat import copy_default_anat_to_subject, remove_default_anat
else:
    # Running as module - use relative imports
    from .mideface import ApplyMideface, Mideface
    from .pet import WeightedAverage
    from .qa import run_qa
    from .utils import run_validator
    from .noanat import copy_default_anat_to_subject, remove_default_anat


# collect version from pyproject.toml
places_to_look = [
    pathlib.Path(__file__).parent.absolute(),
    pathlib.Path(__file__).parent.parent.absolute(),
]

__version__ = "unable to locate version number"
# we use the default version at the time of this writing, but the most current version
# can be found in the pyproject.toml file under the [tool.bids] section
__bids_version__ = "1.8.0"

temp_anat_subjects = []


if __version__ == "unable to locate version number":
    # we try to load the version using import lib
    try:
        __version__ = version(__package__)
    except ValueError:
        # if we can't load the version using importlib we try to load it from the pyproject.toml
        for place in places_to_look:
            try:
                with open(place / "pyproject.toml") as f:
                    for line in f:
                        if "version" in line and "bid" not in line.lower():
                            __version__ = line.split("=")[1].strip().replace('"', "")
                            break
            except FileNotFoundError:
                pass


def locate_freesurfer_license():
    """
    Checks for freesurfer license on host system and returns path to license file if it exists.
    Raises error if $FREESURFER_HOME is not set or if license file does not exist at $FREESURFER_HOME/license.txt

    :raises ValueError: if FREESURFER_HOME environment variable is not set
    :raises ValueError: if license file does not exist at FREESURFER_HOME/license.txt
    :return: full path to Freesurfer license file
    :rtype: pathlib.Path
    """

    # check to see if FREESURFER_LICENSE variable is set, if so we can skip the rest of this function
    if os.environ.get("FREESURFER_LICENSE", ""):
        fs_license_env_var = pathlib.Path(os.environ.get("FREESURFER_LICENSE", ""))
        if not fs_license_env_var.exists():
            raise ValueError(
                f"Freesurfer license file does not exist at {fs_license_env_var}, but is set under $FREESURFER_LICENSE variable."
                f"Update or unset this varible to use the license.txt at $FREESURFER_HOME"
            )
        else:
            return fs_license_env_var
    else:
        # collect freesurfer home environment variable and look there instead
        fs_home = pathlib.Path(os.environ.get("FREESURFER_HOME", ""))
        if not fs_home:
            raise ValueError(
                "FREESURFER_HOME environment variable is not set, unable to determine location of license file"
            )
        else:
            fs_license = fs_home / pathlib.Path("license.txt")
            if not fs_license.exists():
                raise ValueError(
                    "Freesurfer license file does not exist at {}".format(fs_license)
                )
            else:
                return fs_license


def check_docker_installed():
    """
    Checks to see if docker is installed on the host system, raises exception if it is not.

    :raises Exception: if docker is not installed
    :return: status of docker installation
    :rtype: bool
    """
    try:
        subprocess.run(
            ["docker", "--version"],
            stdout=subprocess.PIPE,
            stderr=subprocess.PIPE,
            check=True,
        )
        docker_installed = True
    except subprocess.CalledProcessError:
        raise Exception("Could not detect docker installation, exiting")
    return docker_installed


def determine_in_docker():
    """
    Determines if the script is running in a docker container, returns True if it is, False otherwise

    :return: if running in docker container
    :rtype: bool
    """
    in_docker = False
    # check if /proc/1/cgroup exists
    if pathlib.Path("/proc/1/cgroup").exists():
        with open("/proc/1/cgroup", "rt") as infile:
            lines = infile.readlines()
            for line in lines:
                if "docker" in line:
                    in_docker = True
    if pathlib.Path("/.dockerenv").exists():
        in_docker = True
    if pathlib.Path("/proc/1/sched").exists():
        with open("/proc/1/sched", "rt") as infile:
            lines = infile.readlines()
            for line in lines:
                if "bash" in line:
                    in_docker = True
    return in_docker


def check_docker_image_exists(image_name, build=False):
    """
    Checks to see if a docker image exists, if it does not and build is set to True, it will attempt to build the image.

    :param image_name: name of docker image
    :type image_name: string
    :param build: try to build a docker image if none is found, defaults to False
    :type build: bool, optional
    :return: status of whether or not the image exists
    :rtype: bool
    """
    try:
        subprocess.run(
            ["docker", "inspect", image_name],
            stdout=subprocess.PIPE,
            stderr=subprocess.PIPE,
            check=True,
        )
        image_exists = True
        print("Docker image {} exists".format(image_name))
    except subprocess.CalledProcessError:
        image_exists = False
        print("Docker image {} does not exist".format(image_name))

    if build:
        try:
            # get dockerfile path
            dockerfile_path = pathlib.Path(__file__).parent / pathlib.Path("Dockerfile")
            subprocess.run(
                ["docker", "build", "-t", image_name, str(dockerfile_path)],
                stdout=subprocess.PIPE,
                stderr=subprocess.PIPE,
                check=True,
            )
            image_exists = True
            print("Docker image {} has been built.".format(image_name))
        except subprocess.CalledProcessError:
            image_exists = False
            print("Docker image {} could not be built.".format(image_name))
    return image_exists


def deface(args: Union[dict, argparse.Namespace]) -> None:
    """
    Main function for the PET Deface workflow.

    :param args: given a dictionary or argparsed namespace, this function will run the defacing workflow
    :type args: Union[dict, argparse.Namespace]
    :raises Exception: if a valid FreeSurfer license is not found
    """

    if type(args) is dict:
        args = argparse.Namespace(**args)
    else:
        args = args

    # first check to see if the dataset is bids valid
    if not args.skip_bids_validator:
        run_validator(args.bids_dir)

    if not check_valid_fs_license() and not locate_freesurfer_license().exists():
        raise Exception("You need a valid FreeSurfer license to proceed!")

    if args.participant_label:
        subjects = args.participant_label
        # if subject contains the string sub-, remove it to avoid redundancy as pybids will add it uses the
        # right side of the sub- string as the subject label
        if any("sub-" in subject for subject in subjects):
            print("One or more subject contains sub- string")
        subjects = [subject.replace("sub-", "") for subject in subjects]
        # raise error if a supplied subject is not contained in the dataset
        participants = collect_participants(
            args.bids_dir, bids_validate=~args.skip_bids_validator
        )
        for subject in subjects:
            if subject not in participants:
                raise FileNotFoundError(
                    f"sub-{subject} not found in dataset {args.bids_dir}"
                )
    else:
        subjects = collect_participants(
            args.bids_dir, bids_validate=~args.skip_bids_validator
        )

    # check to see if any subjects are excluded from the defacing workflow
    if args.participant_label_exclude != []:
        print(
            f"Removing the following subjects {args.participant_label_exclude} from the defacing workflow"
        )
        args.participant_label_exclude = [
            subject.replace("sub-", "") for subject in args.participant_label_exclude
        ]
        subjects = [
            subject
            for subject in subjects
            if subject not in args.participant_label_exclude
        ]

        print(f"Subjects remaining in the defacing workflow: {subjects}")

    # clean up and create derivatives directories
    if args.output_dir == "None" or args.output_dir is None:
        output_dir = os.path.join(args.bids_dir, "derivatives", "petdeface")
    else:
        output_dir = args.output_dir

    petdeface_wf = Workflow(name="petdeface_wf", base_dir=output_dir)

    missing_file_errors = []

    for subject_id in subjects:
        try:
            single_subject_wf = init_single_subject_wf(
                subject_id,
                args.bids_dir,
                preview_pics=args.preview_pics,
                anat_only=args.anat_only,
                session_label=args.session_label,
                session_label_exclude=args.session_label_exclude,
                use_template_anat=args.use_template_anat,
            )
        except FileNotFoundError as error:
            single_subject_wf = None
            missing_file_errors.append(str(error))
        if single_subject_wf:
            petdeface_wf.add_nodes([single_subject_wf])

    if (
        missing_file_errors
    ):  # todo add conditional later for cases where a template t1w is used
        raise FileNotFoundError(
            "The following subjects are missing t1w images:\n"
            + "\n".join(missing_file_errors)
        )

    try:
        petdeface_wf.write_graph("petdeface.dot", graph2use="colored", simple_form=True)
    except OSError as Err:
        print(f"Raised this error {Err}\nGraphviz may not be installed.")
    petdeface_wf.run(plugin="MultiProc", plugin_args={"n_procs": int(args.n_procs)})

    # write out dataset_description.json file to derivatives directory
    write_out_dataset_description_json(args.bids_dir)

    # remove temp outputs - this is commented out to enable easier testing for now
    if str(os.getenv("PETDEFACE_DEBUG", "false")).lower() != "true":
        shutil.rmtree(os.path.join(output_dir, "petdeface_wf"))

    return {"subjects": subjects}


def init_single_subject_wf(
    subject_id: str,
    bids_data: Union[pathlib.Path, BIDSLayout],
    output_dir: pathlib.Path = None,
    preview_pics=False,
    anat_only=False,
    session_label=[],
    session_label_exclude=[],
    use_template_anat=None,
) -> Workflow:
    """
    Organize the preprocessing pipeline for a single subject.

    :param subject_id: _description_
    :type subject_id: str
    :param bids_data: _description_
    :type bids_data: pathlib.Path, BIDSLayout]
    :param output_dir: _description_, defaults to None
    :type output_dir: pathlib.Path, optional
    :param preview_pics: _description_, defaults to False (soon to be deprecated)
    :type preview_pics: bool, optional
    :param anat_only: _description_, defaults to False
    :type anat_only: bool, optional
    :param session: _description_, will default to only selecting session(s) supplied to this argument, defaults to []
    :type session: list, optional
    :param session_label_exclude: _description_, will exclude any session(s) supplied to this argument, defaults to []
    :type session_label_exclude: list, optional
    :param use_template_anat: _description_, will attempt to deface PET images lacking a T1w with existing template T1w packaged in petdeface, default to False,
    :type use_template_anat: str, optional
    :raises FileNotFoundError: _description_
    :return: _description_
    :rtype: Workflow
    """
    name = f"single_subject_{subject_id}_wf"

    if isinstance(bids_data, pathlib.Path):
        bids_data = BIDSLayout(bids_data)
    elif isinstance(bids_data, BIDSLayout):
        pass

    data = collect_anat_and_pet(bids_data)
    subject_data = data.get(subject_id)
    if subject_data is None:
        raise FileNotFoundError(f"Could not find data for subject sub-{subject_id}")

    # we combine the sessions to include and exclude into a single set of sessions to exclude from
    # the set of all sessions
    if session_label:
        sessions_to_exclude = list(
            set(bids_data.get_sessions())
            - (set(bids_data.get_sessions()) & set(session_label))
            | set(session_label_exclude)
        )
    else:
        sessions_to_exclude = session_label_exclude

    # check if any t1w images exist for the pet images
    for pet_image, t1w_image in subject_data.items():
        if t1w_image == "" and not use_template_anat:
            raise FileNotFoundError(
                f"Could not find t1w image for pet image {pet_image}"
            )
        elif t1w_image == "" and use_template_anat:
            created_items = copy_default_anat_to_subject(
                bids_dir=bids_data.root,
                subject_id=str(pet_image),
                pet_image=pet_image,
                default_anat=use_template_anat,
            )
            global temp_anat_subjects
            temp_anat_subjects.append(created_items)
            subject_data[pet_image] = str(
                created_items.get("created_files", ["", ""])[0]
            )

    # if we're adding in new t1w's and folder's we'll need to refresh the BIDS.layout object to reflect
    # those new changes
    bids_data = BIDSLayout(bids_data.root)

    bids_dir = bids_data.root

    if not output_dir:
        output_dir = pathlib.Path(bids_dir) / "derivatives" / "petdeface"

    output_dir.mkdir(parents=True, exist_ok=True)

    datasink = Node(
        DataSink(base_directory=str(output_dir)),
        name="sink",
    )

    datasink.inputs.substitutions = [
        (".face-after", "_desc-faceafter_T1w"),
        (".face-before", "_desc-facebefore_T1w"),
        # Fix SVG naming to match actual file names
        ("_t1w_before_after.svg", "_desc-beforeafter_T1w.svg"),
        ("_pet_before_after.svg", "_desc-beforeafter_pet.svg"),
        ("_registration_to_t1w.svg", "_desc-petregistration_pet.svg"),
    ]

    # deface t1w(s)
    # an MRI might get matched with multiple PET scans, but we need to run
    # deface only once per MRI. This MRI file is the value for each entry in the output of
    # petutils.collect_anat_and_pet
    t1w_workflows = {}
    for t1w_file in set(subject_data.values()):
        ses_id = re.search("ses-[^_|\/]*", t1w_file)
        if ses_id:
            ses_id = f"{ses_id.group(0)}"
            anat_string = f"sub-{subject_id}_{ses_id}"
        else:
            ses_id = ""
            anat_string = f"sub-{subject_id}"

        workflow_name = f"t1w_{anat_string}_wf"

        t1w_wf = Workflow(name=workflow_name)

        # always set preview pics to false if running in docker
        if determine_in_docker():
            preview_pics = False

        # Check if this is a template anatomical image created from PET averaging
        is_template_from_pet = use_template_anat == "pet" and "desc-totallyat1w" in str(
            t1w_file
        )

        if is_template_from_pet:
            # For PET-averaged templates, we need to create a facemask without defacing the template
            # We'll use Mideface to generate the facemask but not apply it to the template

            # Create a node that generates facemask but doesn't deface the template
            template_facemask = Node(
                Mideface(
                    in_file=pathlib.Path(t1w_file),
                    pics=False,  # No preview pics for templates
                    odir=".",
                    code=f"{anat_string}_template",
                ),
                name=f"deface_t1w_{anat_string}",
            )

            # Only connect the facemask output, not the defaced template
            # This way we get the facemask for PET defacing but don't deface the template itself
            t1w_wf.connect(
                [
                    (
                        template_facemask,
                        datasink,
                        [
                            (
                                "out_facemask",
                                f"{anat_string.replace('_', '.')}.anat.@defacemask",
                            ),
                        ],
                    ),
                ]
            )
        else:
            # Normal defacing for real anatomical images
            deface_t1w = Node(
                Mideface(
                    in_file=pathlib.Path(t1w_file),
                    pics=preview_pics,
                    odir=".",
                    code=f"{anat_string}",
                ),
                name=f"deface_t1w_{anat_string}",
            )
            t1w_wf.connect(
                [
                    (
                        deface_t1w,
                        datasink,
                        [
                            ("out_file", f"{anat_string.replace('_', '.')}.anat"),
                            (
                                "out_facemask",
                                f"{anat_string.replace('_', '.')}.anat.@defacemask",
                            ),
                            (
                                "out_before_pic",
                                f"{anat_string.replace('_', '.')}.anat.@before",
                            ),
                            (
                                "out_after_pic",
                                f"{anat_string.replace('_', '.')}.anat.@after",
                            ),
                        ],
                    ),
                ]
            )

        t1w_workflows[t1w_file] = {
            "workflow": t1w_wf,
            "anat_string": anat_string,
            "is_template_from_pet": is_template_from_pet,
        }

    workflow = Workflow(name=name)
    if anat_only:
        for each in t1w_workflows.values():
            workflow.add_nodes([each["workflow"]])
    else:
        for pet_file, t1w_file in subject_data.items():
            try:
                ses_id = re.search("ses-[^_|\/]*", str(pet_file)).group(0)
                pet_string = f"sub-{subject_id}_{ses_id}"
            except AttributeError:
                ses_id = ""
                pet_string = f"sub-{subject_id}"

            # skip anything in the exclude list
            if ses_id.replace("ses-", "") in sessions_to_exclude:
                continue

            # collect tracer for filename only
            tracer_info = ""
            if re.search("trc-[^_|\/]*", str(pet_file)):
                tracer_info = "_" + re.search("trc-[^_|\/]*", str(pet_file)).group(0)

            # collect recontstruction
            if re.search("rec-[^_|\/]*", str(pet_file)):
                pet_string += "_" + re.search("rec-[^_|\/]*", str(pet_file)).group(0)

            # collect run info from pet file
            try:
                run_id = "_" + re.search("run-[^_|\/]*", str(pet_file)).group(0)
            except AttributeError:
                run_id = ""
            # Create workflow name with tracer for uniqueness
            pet_wf_name = f"pet_{pet_string}{tracer_info}{run_id}_wf"
            pet_wf = Workflow(name=pet_wf_name)

            weighted_average = Node(
                WeightedAverage(pet_file=pet_file), name="weighted_average"
            )

            # rename registration file to something more descriptive than registration.lta
            # we do this here to account for mulitple runs during the same session
            mricoreg = MRICoreg(reference_file=t1w_file)
            if use_template_anat:
                mricoreg.inputs.dof = 12

            mricoreg.inputs.out_lta_file = (
                f"{pet_string}{tracer_info}{run_id}_desc-pet2anat_pet.lta"
            )

            coreg_pet_to_t1w = Node(mricoreg, "coreg_pet_to_t1w")

            # warp pet image to T1w space for later QA
            warp_pet_to_t1w_space = Node(ApplyVolTransform(), "warp_pet_to_t1w_space")
            warp_pet_to_t1w_space.inputs.target_file = t1w_file

            # warp defaced pet image to T1w space for QA comparison
            warp_defaced_pet_to_t1w_space = Node(
                ApplyVolTransform(), "warp_defaced_pet_to_t1w_space"
            )
            warp_defaced_pet_to_t1w_space.inputs.target_file = t1w_file

            # weighted average of the defaced PET image (4D -> 3D) using timing from original PET
            # Use the modified WeightedAverage interface with the original PET's sidecar
            weighted_average_defaced = Node(
                WeightedAverage(pet_file=pet_file), name="weighted_average_defaced"
            )
            # Set the original PET file as the sidecar source for timing info
            weighted_average_defaced.inputs.sidecar_file = pet_file

            deface_pet = Node(ApplyMideface(in_file=pet_file), name="deface_pet")

            # create simple before and after reports
            t1w_before_after_report = Node(
                SimpleBeforeAfterRPT(
                    before_label="Faced T1w",
                    after_label="Defaced T1w",
                    out_report=f"{anat_string}_t1w_before_after.svg",
                ),
                name=f"{anat_string}_before_and_after_report",
            )

            t1w_before_after_report.inputs.before = t1w_file

            pet_before_and_after_report = Node(
                SimpleBeforeAfterRPT(
                    before_label=f"Faced {pet_string}",
                    after_label=f"Defaced {pet_string}",
                    out_report=f"{pet_string}_pet_before_after.svg",
                ),
                name=f"{pet_string}_before_and_after_report",
            )
            pet_to_t1w_coregistration = Node(
                SimpleBeforeAfterRPT(
                    before_label=f"{pet_string}",
                    after_label=f"{anat_string}",
                    out_report=f"{pet_string}_registration_to_t1w.svg",
                ),
                name=f"{pet_string}_to_{anat_string}_registration",
            )

            # Connect all the nodes in the PET workflow
            pet_wf.connect(
                [
                    # Connection 1: weighted_average -> coreg_pet_to_t1w
                    # Takes the averaged PET image and feeds it as the source for registration
                    (weighted_average, coreg_pet_to_t1w, [("out_file", "source_file")]),
                    # Connection 2: coreg_pet_to_t1w -> deface_pet
                    # Takes the registration matrix (LTA file) and feeds it to the defacing node
                    (coreg_pet_to_t1w, deface_pet, [("out_lta_file", "lta_file")]),
                    # Connection 3: coreg_pet_to_t1w -> datasink
                    # Saves the registration matrix (LTA file) to the output directory
                    (
                        coreg_pet_to_t1w,
                        datasink,
                        [
                            (
                                "out_lta_file",
                                f"{pet_string.replace('_', '.')}.pet.@{run_id}",
                            )
                        ],
                    ),
                    # Connection 4: weighted_average -> warp_pet_to_t1w_space
                    # Takes the averaged PET image and feeds it as the source for warping to T1w space
                    (
                        weighted_average,
                        warp_pet_to_t1w_space,
                        [("out_file", "source_file")],
                    ),
                    # Connection 5: coreg_pet_to_t1w -> warp_pet_to_t1w_space
                    # Takes the registration matrix and feeds it as the transformation for warping
                    (
                        coreg_pet_to_t1w,
                        warp_pet_to_t1w_space,
                        [("out_lta_file", "reg_file")],
                    ),
                    # Connection 6: warp_pet_to_t1w_space -> datasink
                    # Saves the PET image warped to T1w space for QA purposes
                    (
                        warp_pet_to_t1w_space,
                        datasink,
                        [
                            (
                                "transformed_file",
                                f"{pet_string.replace('_', '.')}.pet.@warped{run_id}",
                            )
                        ],
                    ),
                    # Connection 7: deface_pet -> datasink
                    # Saves the final defaced PET image to the output directory
                    (
                        deface_pet,
                        datasink,
                        [
                            (
                                "out_file",
                                f"{pet_string.replace('_', '.')}.pet.@defaced{run_id}",
                            )
                        ],
                    ),
                    # Connection 8: deface_pet -> weighted_average_defaced
                    # Takes the defaced PET image (4D) and feeds it to weighted averaging
                    (
                        deface_pet,
                        weighted_average_defaced,
                        [("out_file", "pet_file")],
                    ),
                    # Connection 9: weighted_average_defaced -> warp_defaced_pet_to_t1w_space
                    # Takes the weighted averaged defaced PET image (3D) and feeds it as the source for warping
                    (
                        weighted_average_defaced,
                        warp_defaced_pet_to_t1w_space,
                        [("out_file", "source_file")],
                    ),
                    # Connection 10: coreg_pet_to_t1w -> warp_defaced_pet_to_t1w_space
                    # Takes the registration matrix and feeds it as the transformation for warping defaced PET
                    (
                        coreg_pet_to_t1w,
                        warp_defaced_pet_to_t1w_space,
                        [("out_lta_file", "reg_file")],
                    ),
                    # Connection 11: warp_defaced_pet_to_t1w_space -> datasink
                    # Saves the defaced PET image warped to T1w space for QA comparison
                    (
                        warp_defaced_pet_to_t1w_space,
                        datasink,
                        [
                            (
                                "transformed_file",
                                f"{pet_string.replace('_', '.')}.pet.@defaced_warped{run_id}",
                            )
                        ],
                    ),
                    # create simple before and after report for pet image
                    (
                        warp_pet_to_t1w_space,
                        pet_before_and_after_report,
                        [("transformed_file", "before")],
                    ),
                    (
                        warp_defaced_pet_to_t1w_space,
                        pet_before_and_after_report,
                        [("transformed_file", "after")],
                    ),
                    # create a simple report showing the registration for pet
                    (
                        warp_defaced_pet_to_t1w_space,
                        pet_to_t1w_coregistration,
                        [("transformed_file", "before")],
                    ),
                    (
                        t1w_workflows[t1w_file]["workflow"].get_node(
                            f"deface_t1w_{t1w_workflows[t1w_file]['anat_string']}"
                        ),
                        pet_to_t1w_coregistration,
                        [("out_file", "after")],
                    ),
                    # create a before and after image for the t1w defacing
                    (
                        t1w_workflows[t1w_file]["workflow"].get_node(
                            f"deface_t1w_{t1w_workflows[t1w_file]['anat_string']}"
                        ),
                        t1w_before_after_report,
                        [("out_file", "after")],
                    ),
                    # Move svg reports to datasink
                    (
                        pet_before_and_after_report,
                        datasink,
                        [
                            (
                                "out_report",
                                f"{pet_string.replace('_','.')}.pet.@beforeafter{run_id}",
                            )
                        ],
                    ),
                    (
                        pet_to_t1w_coregistration,
                        datasink,
                        [
                            (
                                "out_report",
                                f"{pet_string.replace('_', '.')}.pet.@registration{run_id}",
                            )
                        ],
                    ),
                    (
                        t1w_before_after_report,
                        datasink,
                        [
                            (
                                "out_report",
                                f"{anat_string.replace('_', '.')}.anat.@beforeafter{run_id}",
                            )
                        ],
                    ),
                ]
            )

            # Connect the T1w workflow to the PET workflow
            # This connects the facemask from the T1w defacing to the PET defacing
            workflow.connect(
                [
                    (
                        t1w_workflows[t1w_file][
                            "workflow"
                        ],  # Source: T1w defacing workflow
                        pet_wf,  # Target: PET workflow
                        [
                            (
                                # Output from T1w defacing: the facemask file
                                f"deface_t1w_{t1w_workflows[t1w_file]['anat_string']}.out_facemask",
                                # Input to PET defacing: the facemask file (same mask used for both T1w and PET)
                                "deface_pet.facemask",
                            )
                        ],
                    )
                ]
            )

    return workflow


def write_out_dataset_description_json(input_bids_dir, output_bids_dir=None):
    """
    Writes an generic dataset_description.json file to the output directory.

    :param input_bids_dir: the input bids directory
    :type input_bids_dir: Union[pathlib.Path, str]
    :param output_bids_dir: the output defaced directory, defaults to None
    :type output_bids_dir: Union[pathlib.Path, str]
    """
    # set output dir to input dir if output dir is not specified
    if output_bids_dir is None:
        output_bids_dir = pathlib.Path(
            os.path.join(input_bids_dir, "derivatives", "petdeface")
        )
        output_bids_dir.mkdir(parents=True, exist_ok=True)

    # collect name of dataset from input folder
    try:
        with open(os.path.join(input_bids_dir, "dataset_description.json")) as f:
            source_dataset_description = json.load(f)
    except FileNotFoundError:
        source_dataset_description = {"Name": "Unknown"}

    with open(os.path.join(output_bids_dir, "dataset_description.json"), "w") as f:
        dataset_description = {
            "Name": f"petdeface - PET and Anatomical Defacing workflow: "
            f"PET Defaced Version of BIDS Dataset `{source_dataset_description['Name']}`",
            "BIDSVersion": __bids_version__,
            "GeneratedBy": [
                {
                    "Name": "PET Deface",
                    "Version": __version__,
                    "CodeURL": "https://github.com/openneuropet/petdeface",
                }
            ],
            "HowToAcknowledge": "This workflow uses FreeSurfer: `Fischl, B., FreeSurfer. Neuroimage, 2012. 62(2): p. 774-8.`,"
            "and the MiDeFace package developed by Doug Greve: `https://surfer.nmr.mgh.harvard.edu/fswiki/MiDeFace`",
            "License": "CCBY",
        }

        json.dump(dataset_description, f, indent=4)


def wrap_up_defacing(
    path_to_dataset,
    output_dir=None,
    placement="adjacent",
    remove_existing=True,
    participant_label_exclude=[],
    session_label_exclude=[],
    indexer=None,
):
    """
    This function maps the output of this pipeline to the original dataset and depending on the
    flag/arg for placement either replaces the defaced images in the same directory as the original images,
    creates a copy of the original dataset at {path_to_dataset}_defaced and places the defaced images there
    along with the defacing masks and registration files at the copied dir in the deriviatives folder, or lastly
    leaves things well enough alone and just places the defaced images in the derivatives folder (does nothing).

    path_to_dataset : path like object (str or pathlib.Path)

    output_dir : path like object (str or pathib.Path), optional
        Specific directory to place output, this seems redundant given placemnent, by default None
    placement : str, optional
        Can be one of three values
        - adjacent creates (but doesn't overrwrite) a new dataset with only defaced images
        - inplace replaces original images with defaced versions (not recommended)
        - derivatives does nothing, defaced images exist only within the derivitives/petdeface dir
        by default "adjacent"

    :param path_to_dataset: Path to original dataset
    :type path_to_dataset: path like object (str or pathlib.Path)
    :param output_dir: Specific directory to place output, arguably redundant given placemnent, defaults to
        bids_dir/derivatives/petdeface
    :type output_dir: path like object (str or pathlib.Path), optional
    :param placement:  str, optional
        Can be one of three values
        - adjacent creates (but doesn't overrwrite) a new dataset with only defaced images
        - inplace replaces original images with defaced versions (not recommended)
        - derivatives does nothing, defaced images exist only within the derivitives/petdeface dir
        by default "adjacent"
    :type placement: str, optional
    :param remove_existing: _description_, defaults to True
    :type remove_existing: bool, optional
    :param participant_label_exclude: Excludes set of participants from the finalized output
    :type participant_label_exclude: list, optional
    :param session_label_exclude: Excludes set of sessions from the finalized output
    :type session_label_exclude: list, optional
    :param indexer: Pre-built BIDSLayoutIndexer with exclusion patterns, defaults to None
    :type indexer: BIDSLayoutIndexer, optional
    :raises ValueError: _description_
    """
    # Use provided indexer or create one from exclude lists (fallback for compatibility)
    if indexer is None:
        subjects_to_exclude = [f"sub-{sub}/*" for sub in participant_label_exclude]
        sessions_to_exclude = [f"*ses-{ses}/*" for ses in session_label_exclude]
        exclude_total = subjects_to_exclude + sessions_to_exclude
        indexer = BIDSLayoutIndexer(ignore=exclude_total)

    # get bids layout of dataset using the indexer
    layout = BIDSLayout(
        path_to_dataset, derivatives=True, validate=False, indexer=indexer
    )

    # collect defaced images
    try:
        defacing_files = [f for f in layout.get() if "defaced" in str(f)]
    except ValueError as err:
        print(err)
        print(
            f"No defaced images found at {path_to_dataset}, you might need to rerun the petdeface workflow"
        )
        sys.exit(1)

    # collect all original images and jsons
    raw_only = BIDSLayout(path_to_dataset, derivatives=False, indexer=indexer)

    raw_images_only = raw_only.get(suffix=["pet", "T1w"])

    # if output_dir is not None and is not the same as the input dir we want to clear it out
    if output_dir is not None and output_dir != path_to_dataset and remove_existing:
        if os.path.exists(output_dir):
            shutil.rmtree(output_dir)
        pathlib.Path(output_dir).mkdir(parents=True, exist_ok=True, mode=0o775)

    # create dictionary of original images and defaced images
    mapping_dict = {}
    for defaced in defacing_files:
        for raw in raw_images_only:
            if (defaced.filename).replace("_defaced.", ".") == raw.filename:
                mapping_dict[defaced] = raw

    if placement == "adjacent":
        if (
            output_dir is None
            or output_dir == path_to_dataset
            or pathlib.Path(output_dir)
            == pathlib.Path(os.path.join(path_to_dataset, "derivatives", "petdeface"))
        ):
            final_destination = f"{path_to_dataset}_defaced"
        else:
            final_destination = output_dir

        # copy original dataset to new location, respecting exclusions
        # Use a set to track copied files to avoid duplicates
        copied_files = set()

        for entry in raw_only.files:
            # Check if this file belongs to an excluded subject
            should_exclude = False
            for excluded_subject in participant_label_exclude:
                # Handle both cases: excluded_subject with or without 'sub-' prefix
                if excluded_subject.startswith("sub-"):
                    subject_pattern = f"/{excluded_subject}/"
                    subject_pattern_underscore = f"/{excluded_subject}_"
                else:
                    subject_pattern = f"/sub-{excluded_subject}/"
                    subject_pattern_underscore = f"/sub-{excluded_subject}_"

                if subject_pattern in entry or subject_pattern_underscore in entry:
                    should_exclude = True
                    break

            # Skip excluded subject files, but copy everything else (including dataset-level files)
            if should_exclude:
                continue

            # Create the destination path
            copy_path = entry.replace(str(path_to_dataset), str(final_destination))

            # Check if we've already copied a file with the same basename
            # This prevents duplicates like trc-sf51/pet/file.nii.gz and pet/file.nii.gz
            basename = os.path.basename(entry)
            if basename in copied_files:
                continue

            pathlib.Path(copy_path).parent.mkdir(
                parents=True, exist_ok=True, mode=0o775
            )
            if entry != copy_path:
                shutil.copy(entry, copy_path)
                copied_files.add(basename)

        # update paths in mapping dict
        move_defaced_images(mapping_dict, final_destination)

        # we also want to carry over the defacing masks and registration files
        masks_and_reg = list(
            set(
                layout.get(extension=["mgz", "lta", "png"])
                + layout.get(suffix="defacemask", extension=["nii.gz", "nii", "mgz"])
            )
        )
        derivatives_source_and_dest = {}
        for file in masks_and_reg:
            source_path = pathlib.Path(file.path)
            dest_path = pathlib.Path(
                file.path.replace(str(path_to_dataset), str(final_destination))
            )
            if dest_path.parent.exists() is False:
                dest_path.parent.mkdir(parents=True, exist_ok=True, mode=0o775)
            try:
                shutil.copy(
                    file.path,
                    file.path.replace(str(path_to_dataset), str(final_destination)),
                )
            except shutil.SameFileError:
                pass

    elif placement == "inplace":
        final_destination = path_to_dataset
        move_defaced_images(mapping_dict, final_destination)
        # remove all anat nii's and pet niis from derivatives folder
        inplace_layout = BIDSLayout(path_to_dataset, derivatives=True)
        derivatives = inplace_layout.get(
            suffix=["pet", "T1w"],
            extension=["nii.gz", "nii"],
            desc="defaced",
            return_type="file",
        )
        if str(os.getenv("PETDEFAC_DEBUG", "false")).lower() != "true":
            for extraneous in derivatives:
                os.remove(extraneous)

    elif placement == "derivatives":
        pass
    else:
        raise ValueError(
            "placement must be one of ['adjacent', 'inplace', 'derivatives']"
        )

    if not os.getenv("PETDEFACE_DEBUG"):
        # clean up any errantly leftover files with glob in destination folder
        leftover_files = [
            pathlib.Path(defaced_nii)
            for defaced_nii in glob.glob(
                f"{final_destination}/**/*_defaced*.nii*", recursive=True
            )
        ]
        for leftover in leftover_files:
            leftover.unlink()

    print(f"completed copying dataset to {final_destination}")


def move_defaced_images(
    mapping_dict: dict,
    final_destination: Union[str, pathlib.Path],
    move_files: bool = False,
):
    """
    Moves images created in defacing workflow to final destination given a dictionary mapping
    the defaced images to the original images.

    :param mapping_dict: dictionary mapping defaced images to original images
    :type mapping_dict: dict
    :param final_destination: final destination for defaced images
    :type final_destination: Union[str, pathlib.Path]
    :param move_files: delete defaced images in "working" directory, e.g. move them to the destination dir instead of copying them there, defaults to False
    :type move_files: bool, optional
    """
    # Create a new mapping with destination paths
    dest_mapping = {}

    for defaced, raw in mapping_dict.items():
        # get common path and replace with final_destination to get new path
        common_path = os.path.commonpath([defaced.path, raw.path])
        new_path = pathlib.Path(
            defaced.path.replace(common_path, str(final_destination))
        )

        if "_defaced." in str(new_path):
            new_path = pathlib.Path(str(new_path).replace("_defaced.", "."))

        # replace derivative and pet deface parts of path
        new_path = pathlib.Path(
            *(
                [
                    part
                    for part in new_path.parts
                    if part != "derivatives" and part != "petdeface"
                ]
            )
        )
        dest_mapping[defaced] = new_path

    # copy defaced images to new location
    for defaced, dest_path in dest_mapping.items():
        if pathlib.Path(defaced).exists():
            pathlib.Path(dest_path).parent.mkdir(parents=True, exist_ok=True)
            shutil.copy(defaced.path, dest_path)

        if move_files:
            os.remove(defaced.path)


class PetDeface:
    """
    Defacing class used to collect inputs, out dirs, perform initial setup, and finally run the defacing workflow.
    """

    def __init__(
        self,
        bids_dir,
        output_dir=None,
        anat_only=False,
        subject="",
        n_procs=2,
        skip_bids_validator=False,
        remove_existing=True,
        placement="adjacent",
        preview_pics=False,
        participant_label_exclude=[],
        session_label=[],
        session_label_exclude=[],
        use_template_anat=False,
    ):
        self.bids_dir = bids_dir
        self.remove_existing = remove_existing
        self.placement = placement
        self.output_dir = output_dir
        self.anat_only = anat_only
        self.subject = subject
        self.n_procs = n_procs
        self.skip_bids_validator = skip_bids_validator
        self.preview_pics = preview_pics
        self.participant_label_exclude = participant_label_exclude
        self.session_label = session_label
        self.session_label_exclude = session_label_exclude
        self.use_template_anat = use_template_anat

        # Build the exclusion indexer
        self.exclude_indexer = self._build_exclusion_indexer()

        # check if freesurfer license is valid
        self.fs_license = check_valid_fs_license()
        if not self.fs_license:
            self.fs_license = locate_freesurfer_license()
            if not self.fs_license.exists():
                raise ValueError("Freesurfer license is not valid")
            else:
                print(
                    f"Using freesurfer license at {self.fs_license} found in system env at $FREESURFER_LICENSE"
                )

    def _build_exclusion_indexer(self):
        """
        Build a comprehensive BIDSLayoutIndexer that excludes subjects and sessions based on:
        1. Explicit exclusion lists (participant_label_exclude, session_label_exclude)
        2. Implicit exclusions from include-only lists (participant_label, session_label)

        Returns:
            BIDSLayoutIndexer: Indexer configured to ignore excluded subjects/sessions
        """
        # Create a temporary layout to get all available subjects and sessions
        temp_layout = BIDSLayout(self.bids_dir, derivatives=False, validate=False)
        all_subjects = temp_layout.get_subjects()
        all_sessions = temp_layout.get_sessions()

        # Start with explicitly excluded subjects
        excluded_subjects = set(self.participant_label_exclude)

        # If specific subjects are requested (include-only), exclude all others
        if self.subject and self.subject != "":
            # Handle both string and list formats
            if isinstance(self.subject, str):
                included_subjects = [self.subject] if self.subject else []
            else:
                included_subjects = self.subject

            # Remove 'sub-' prefix if present
            included_subjects = [sub.replace("sub-", "") for sub in included_subjects]

            # Add all subjects not in the include list to exclusions
            excluded_subjects.update(
                sub for sub in all_subjects if sub not in included_subjects
            )

        # Start with explicitly excluded sessions
        excluded_sessions = set(self.session_label_exclude)

        # If specific sessions are requested (include-only), exclude all others
        if self.session_label:
            # Remove 'ses-' prefix if present
            included_sessions = [ses.replace("ses-", "") for ses in self.session_label]

            # Add all sessions not in the include list to exclusions
            excluded_sessions.update(
                ses for ses in all_sessions if ses not in included_sessions
            )

        # Convert to ignore patterns for BIDSLayoutIndexer
        ignore_patterns = []

        # Add subject exclusion patterns
        ignore_patterns.extend([f"sub-{sub}/*" for sub in excluded_subjects])

        # Add session exclusion patterns
        ignore_patterns.extend([f"*/ses-{ses}/*" for ses in excluded_sessions])

        # Build and return the indexer
        return BIDSLayoutIndexer(ignore=ignore_patterns)

    def run(self):
        """
        Runs the defacing workflow given inputs from instiantiation and wraps up defacing by collecting output
        files and moving them to their final destination.
        """
        deface(
            {
                "bids_dir": self.bids_dir,
                "output_dir": self.output_dir,
                "anat_only": self.anat_only,
                "subject": self.subject,
                "n_procs": self.n_procs,
                "skip_bids_validator": self.skip_bids_validator,
                "participant_label": self.subject,
                "placement": self.placement,
                "remove_existing": self.remove_existing,
                "preview_pics": self.preview_pics,
                "participant_label_exclude": self.participant_label_exclude,
                "session_label": self.session_label,
                "session_label_exclude": self.session_label_exclude,
                "use_template_anat": self.use_template_anat,
            }
        )

        # we want to remove any "t1ws" that we previously substituted in before we copy all
        # of them into the final directory
        global temp_anat_subjects
        for temp_anat_subject in temp_anat_subjects:
            remove_default_anat(bids_dir=self.bids_dir, created_items=temp_anat_subject)

        wrap_up_defacing(
            self.bids_dir,
            self.output_dir,
            placement=self.placement,
            remove_existing=self.remove_existing,
            participant_label_exclude=self.participant_label_exclude,
            session_label_exclude=self.session_label_exclude,
            indexer=self.exclude_indexer,
        )


def cli():
    """
    Argparse based cli for petdeface
    """
    parser = argparse.ArgumentParser(description="PetDeface")

    parser.add_argument(
        "bids_dir", help="The directory with the input dataset", type=pathlib.Path
    )
    parser.add_argument(
        "output_dir",
        nargs="?",
        help="The directory where the output files should be stored, if not supplied will default to <bids_dir>/derivatives/petdeface",
        type=pathlib.Path,
        default=None,
    )
    parser.add_argument(
        "analysis_level",
        nargs="?",
        default="participant",
        help="This BIDS app always operates at the participant level, if this argument is changed it will be ignored and run as "
        "a participant level analysis",
    )
    parser.add_argument(
        "--anat_only",
        "-a",
        action="store_true",
        default=False,
        help="Only deface anatomical images",
    )
    parser.add_argument(
        "--participant_label",
        "-pl",
        help="The label(s) of the participant/subject to be processed. When specifying multiple subjects separate them with spaces.",
        type=str,
        nargs="+",
        required=False,
        default="",
    )
    parser.add_argument(
        "--docker",
        "-d",
        action="store_true",
        default=False,
        help="Run in docker container",
    ),
    parser.add_argument(
        "--singularity",
        "-si",
        action="store_true",
        default=False,
        help="Run in singularity container",
    ),
    parser.add_argument(
        "--n_procs",
        help="Number of processors to use when running the workflow",
        default=2,
    )
    parser.add_argument("--skip_bids_validator", action="store_true", default=False)
    parser.add_argument(
        "--version",
        "-v",
        action="version",
        version="PetDeface version {}".format(__version__),
    )
    parser.add_argument(
        "--placement",
        "-p",
        help="Where to place the defaced images. Options are "
        "'adjacent': next to the bids_dir (default) in a folder appended with _defaced"
        "'inplace': defaces the dataset in place, e.g. replaces faced PET and T1w images w/ defaced at bids_dir"
        "'derivatives': does all of the defacing within the derivatives folder in bids_dir.",
        type=str,
        required=False,
        default="adjacent",
    )
    parser.add_argument(
        "--remove_existing",
        "-r",
        help="Remove existing output files in output_dir.",
        action="store_true",
        default=False,
    )
    parser.add_argument(
        "--preview_pics",
        help="Create preview pictures of defacing, defaults to false for docker",
        action="store_true",
        default=False,
    )
    parser.add_argument(
        "--participant_label_exclude",
        help="Exclude a subject(s) from the defacing workflow. e.g. --participant_label_exclude sub-01 sub-02",
        type=str,
        nargs="+",
        required=False,
        default=[],
    )
    parser.add_argument(
        "--session_label",
        help="Select only a specific session(s) to include in the defacing workflow",
        type=str,
        nargs="+",
        required=False,
        default=[],
    )
    parser.add_argument(
        "--session_label_exclude",
        help="Select a specific session(s) to exclude from the defacing workflow",
        type=str,
        nargs="+",
        required=False,
        default=[],
    )
    parser.add_argument(
        "--use_template_anat",
        help="Use template anatomical image when no T1w is available for PET scans. Options: 't1' (included T1w template), 'mni' (MNI template), or 'pet' (averaged PET image).",
        type=str,
        required=False,
        default=False,
    )
    parser.add_argument(
        "--open_browser",
        help="Open browser to show QA reports after completion",
        action="store_true",
        default=False,
    )
    parser.add_argument(
        "--qa-port",
        type=int,
        default=8000,
        help="User can manually choose a default port to serve the nifti images at for 3D previewing of defacing should the default value of 8000 not work.",
    )

    arguments = parser.parse_args()
    return arguments


def main():  # noqa: max-complexity: 12
    """
    Main function for petdeface, uses argparse to collect inputs and then runs the defacing workflow and additionally
    performs steps required for running petdeface in docker if the --docker flag is passed. This includes mounting
    the input, output, and freesurfer license as well as creating the command to for docker run to execute the workflow.
    """
    # determine present working directory
    pwd = pathlib.Path.cwd()

    # if this script is being run where this file is located assume that the user wants to mount the code folder
    # into the docker container
    if pwd == pathlib.Path(__file__).parent:
        code_dir = str(pathlib.Path(__file__).parent.absolute())
    else:
        code_dir = None

    args = cli()

    if isinstance(args.bids_dir, pathlib.PosixPath) and "~" in str(args.bids_dir):
        args.bids_dir = args.bids_dir.expanduser().resolve()
    else:
        args.bids_dir = args.bids_dir.absolute()
    if isinstance(args.output_dir, pathlib.PosixPath) and "~" in str(args.output_dir):
        args.output_dir = args.output_dir.expanduser().resolve()
    else:
        if args.output_dir:
            args.output_dir = args.output_dir.absolute()

    if args.docker:
        check_docker_installed()
        check_docker_image_exists("petdeface", build=False)

        # add string to docker command that collects local user id and gid, then runs the docker command as the local user
        # this is necessary to avoid permission issues when writing files to the output directory
        uid = os.geteuid()
        gid = os.getegid()
        system_platform = system()

        input_mount_point = str(args.bids_dir)
        output_mount_point = str(args.output_dir)

        if output_mount_point == "None" or output_mount_point is None:
            output_mount_point = str(args.bids_dir / "derivatives" / "petdeface")

        # create output directory if it doesn't exist
        if not pathlib.Path(output_mount_point).exists():
            pathlib.Path(output_mount_point).mkdir(parents=True, exist_ok=True)
        subprocess.run(f"chown -R {uid}:{gid} {str(output_mount_point)}", shell=True)

        args.bids_dir = pathlib.Path("/input")
        args.output_dir = pathlib.Path("/output")
        print(
            "Attempting to run in docker container, mounting {} to {} and {} to {}".format(
                input_mount_point, args.bids_dir, output_mount_point, args.output_dir
            )
        )
        # convert args to dictionary
        args_dict = vars(args)
        for key, value in args_dict.items():
            if isinstance(value, pathlib.PosixPath):
                args_dict[key] = str(value)

        args_dict.pop("docker")

        # remove False boolean keys and values, and set true boolean keys to empty string
        args_dict = {key: value for key, value in args_dict.items() if value}
        set_to_empty_str = [key for key, value in args_dict.items() if value == True]
        for key in set_to_empty_str:
            args_dict[key] = "empty_str"

        args_string = " ".join(
            ["--{} {}".format(key, value) for key, value in args_dict.items() if value]
        )
        args_string = args_string.replace("empty_str", "")

        # remove --bids_dir from args_string as input dir is positional, we
        # we're simply removing an artifact of argparse
        args_string = args_string.replace("--bids_dir", "")

        # invoke docker run command to run petdeface in container, while redirecting stdout and stderr to terminal
        docker_command = f"docker run "

        if system_platform == "Linux":
            docker_command += f"--user={uid}:{gid} "

        docker_command += (
            f"-a stderr -a stdout --rm "
            f"-v {input_mount_point}:{args.bids_dir} "
            f"-v {output_mount_point}:{args.output_dir} "
        )
        if code_dir:
            docker_command += f"-v {code_dir}:/petdeface "

        # collect location of freesurfer license if it's installed and working
        try:
            check_valid_fs_license()
        except:
            if locate_freesurfer_license().exists():
                license_location = locate_freesurfer_license()
            else:
                raise FileNotFoundError(
                    "Freesurfer license not found, please set FREESURFER_LICENSE environment variable or place license.txt in FREESURFER_HOME"
                )

            if license_location:
                docker_command += f"-v {license_location}:/opt/freesurfer/license.txt "

        # specify platform
        docker_command += "--platform linux/amd64 "

        docker_command += f"petdeface:latest " f"{args_string}"

        docker_command += f" --user={uid}:{gid}"
        docker_command += f" system_platform={system_platform}"

        print("Running docker command: \n{}".format(docker_command))

        subprocess.run(docker_command, shell=True)

    elif args.singularity:
        singularity_command = f"singularity exec -e"

        if (
            args.output_dir == "None"
            or args.output_dir is None
            or args.output_dir == ""
        ):
            args.output_dir = args.bids_dir / "derivatives" / "petdeface"

        # create output directory if it doesn't exist
        if not args.output_dir.exists():
            args.output_dir.mkdir(parents=True, exist_ok=True)

        # convert args to dictionary
        args_dict = vars(args)
        for key, value in args_dict.items():
            if isinstance(value, pathlib.PosixPath):
                args_dict[key] = str(value)

        args_dict.pop("singularity")

        # remove False boolean keys and values, and set true boolean keys to empty string
        args_dict = {key: value for key, value in args_dict.items() if value}
        set_to_empty_str = [key for key, value in args_dict.items() if value == True]
        for key in set_to_empty_str:
            args_dict[key] = "empty_str"

        args_string = " ".join(
            ["--{} {}".format(key, value) for key, value in args_dict.items() if value]
        )
        args_string = args_string.replace("empty_str", "")

        # remove --bids_dir from args_string as input dir is positional, we
        # we're simply removing an artifact of argparse
        args_string = args_string.replace("--bids_dir", "")

        # collect location of freesurfer license if it's installed and working
        try:
            check_valid_fs_license()
        except:
            if locate_freesurfer_license().exists():
                license_location = locate_freesurfer_license()
            else:
                raise FileNotFoundError(
                    "Freesurfer license not found, please set FREESURFER_LICENSE environment variable or place license.txt in FREESURFER_HOME"
                )

        singularity_command += (
            f" --bind {str(license_location)}:/opt/freesurfer/license.txt"
        )
        singularity_command += f" docker://openneuropet/petdeface:{__version__}"
        singularity_command += f" petdeface"
        singularity_command += args_string

        print("Running singularity command: \n{}".format(singularity_command))

        subprocess.run(singularity_command, shell=True)

    else:
        petdeface = PetDeface(
            bids_dir=args.bids_dir,
            output_dir=args.output_dir,
            anat_only=args.anat_only,
            subject=args.participant_label,
            n_procs=args.n_procs,
            skip_bids_validator=args.skip_bids_validator,
            remove_existing=args.remove_existing,
            placement=args.placement,
            preview_pics=args.preview_pics,
            participant_label_exclude=args.participant_label_exclude,
            session_label=args.session_label,
            session_label_exclude=args.session_label_exclude,
            use_template_anat=args.use_template_anat,
        )
        petdeface.run()

        # Generate QA reports if requested
        print("\n" + "=" * 60)
        print("Generating QA reports...")
        print("=" * 60)

        try:
            # Determine the defaced directory based on placement

            # Run QA with server if open_browser is requested
            qa_result = run_qa(
<<<<<<< HEAD
                defaced_dir=str(args.bids_dir),
=======
                faced_dir=str(args.bids_dir),
                defaced_dir=str(args.output_dir),
                output_dir=str(args.bids_dir / "derivatives" / "petdeface"),
                subject=(
                    " ".join(args.participant_label) if args.participant_label else None
                ),
>>>>>>> 9423167f
                open_browser=args.open_browser,
                start_server=args.open_browser,  # Start server when opening browser
                server_port=args.qa_port,
            )

            print("\n" + "=" * 60)
            print("QA reports generated successfully!")
            print(f"Reports available at: {qa_result['output_dir']}")
            print("=" * 60)

        except Exception as e:
            print(f"\nError generating QA reports: {e}")
            print("QA report generation failed, but defacing completed successfully.")


if __name__ == "__main__":
    main()<|MERGE_RESOLUTION|>--- conflicted
+++ resolved
@@ -11,12 +11,9 @@
 from pathlib import Path
 import subprocess
 from typing import Union
-<<<<<<< HEAD
+
 
 from nipype.interfaces.freesurfer import MRICoreg, ApplyVolTransform
-=======
-from nipype.interfaces.freesurfer import MRICoreg
->>>>>>> 9423167f
 from nipype.interfaces.io import DataSink
 from nipype.interfaces.base.traits_extension import File as traits_extensionFile
 from nipype.pipeline import Node
@@ -24,11 +21,7 @@
 from niworkflows.utils.bids import collect_data
 from niworkflows.utils.bids import collect_participants
 from niworkflows.utils.misc import check_valid_fs_license
-<<<<<<< HEAD
 from nireports.interfaces.reporting.base import SimpleBeforeAfterRPT
-
-=======
->>>>>>> 9423167f
 from petutils.petutils import collect_anat_and_pet
 from importlib.metadata import version
 
@@ -1596,16 +1589,7 @@
 
             # Run QA with server if open_browser is requested
             qa_result = run_qa(
-<<<<<<< HEAD
                 defaced_dir=str(args.bids_dir),
-=======
-                faced_dir=str(args.bids_dir),
-                defaced_dir=str(args.output_dir),
-                output_dir=str(args.bids_dir / "derivatives" / "petdeface"),
-                subject=(
-                    " ".join(args.participant_label) if args.participant_label else None
-                ),
->>>>>>> 9423167f
                 open_browser=args.open_browser,
                 start_server=args.open_browser,  # Start server when opening browser
                 server_port=args.qa_port,
