--- conflicted
+++ resolved
@@ -1,9 +1,4 @@
-participant_id	height	weight	age	gender
-sub-01	178	58	28	male
-<<<<<<< HEAD
-sub-mni305	200	65	10	n/a
-
-=======
-sub-02	178	58	28	male
-
->>>>>>> 7b469aa6
+participant_id	height	weight	age	gender
+sub-01	178	58	28	male
+sub-mni305	200	65	10	n/a
+sub-02	178	58	28	male