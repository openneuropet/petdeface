# Quickly run black on all python files in this repository, local version of the pre-commit hook
black:
	for file in `find . -name "*.py"`; do \
		black $$file; \
	done

testlayoutsverbose:
	pytest tests/test_dir_layouts.py -s -vv

testlayouts:
	pytest tests/test_dir_layouts.py

# run all tests
testall: testlayouts
.PHONY: testall

# install python dependencies
pythondeps:
	pip install --upgrade pip && pip install  -e .

# create petdafec docker image with tag (petdeface:X.X.X) from toml file by using cat and grep to 
# extract the project name from the pyproject.toml file

USE_LOCAL_FREESURFER ?= False
dockerbuild:
<<<<<<< HEAD
	docker build --build-arg="USE_LOCAL_FREESURFER=$(USE_LOCAL_FREESURFER)" -t $(shell cat pyproject.toml | grep name | cut -d '"' -f 2):$(shell cat pyproject.toml | grep version | head -n 1 | cut -d '"' -f 2) .
	docker build --build-arg="USE_LOCAL_FREESURFER=$(USE_LOCAL_FREESURFER)" -t $(shell cat pyproject.toml | grep name | cut -d '"' -f 2):latest .
=======
	docker build --build-arg="USE_LOCAL_FREESURFER=$(USE_LOCAL_FREESURFER)" -t openneuropet/$(shell cat pyproject.toml | grep name | cut -d '"' -f 2):$(shell cat pyproject.toml | grep version | head -n 1 | cut -d '"' -f 2) .
	docker build --build-arg="USE_LOCAL_FREESURFER=$(USE_LOCAL_FREESURFER)" -t openneuropet/$(shell cat pyproject.toml | grep name | cut -d '"' -f 2):latest .

dockerpush: dockerbuild
	docker push openneuropet/$(shell cat pyproject.toml | grep name | cut -d '"' -f 2):$(shell cat pyproject.toml | grep version | head -n 1 | cut -d '"' -f 2)
	docker push openneuropet/$(shell cat pyproject.toml | grep name | cut -d '"' -f 2):latest
>>>>>>> 4ead5acc
<|MERGE_RESOLUTION|>--- conflicted
+++ resolved
@@ -23,14 +23,9 @@
 
 USE_LOCAL_FREESURFER ?= False
 dockerbuild:
-<<<<<<< HEAD
-	docker build --build-arg="USE_LOCAL_FREESURFER=$(USE_LOCAL_FREESURFER)" -t $(shell cat pyproject.toml | grep name | cut -d '"' -f 2):$(shell cat pyproject.toml | grep version | head -n 1 | cut -d '"' -f 2) .
-	docker build --build-arg="USE_LOCAL_FREESURFER=$(USE_LOCAL_FREESURFER)" -t $(shell cat pyproject.toml | grep name | cut -d '"' -f 2):latest .
-=======
 	docker build --build-arg="USE_LOCAL_FREESURFER=$(USE_LOCAL_FREESURFER)" -t openneuropet/$(shell cat pyproject.toml | grep name | cut -d '"' -f 2):$(shell cat pyproject.toml | grep version | head -n 1 | cut -d '"' -f 2) .
 	docker build --build-arg="USE_LOCAL_FREESURFER=$(USE_LOCAL_FREESURFER)" -t openneuropet/$(shell cat pyproject.toml | grep name | cut -d '"' -f 2):latest .
 
 dockerpush: dockerbuild
 	docker push openneuropet/$(shell cat pyproject.toml | grep name | cut -d '"' -f 2):$(shell cat pyproject.toml | grep version | head -n 1 | cut -d '"' -f 2)
-	docker push openneuropet/$(shell cat pyproject.toml | grep name | cut -d '"' -f 2):latest
->>>>>>> 4ead5acc
+	docker push openneuropet/$(shell cat pyproject.toml | grep name | cut -d '"' -f 2):latest