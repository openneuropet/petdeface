# Use the official Python base image for x86_64
FROM --platform=linux/x86_64 python:3.9

# Download QEMU for cross-compilation
ADD https://github.com/multiarch/qemu-user-static/releases/download/v6.1.0-8/qemu-x86_64-static /usr/bin/qemu-x86_64-static
RUN chmod +x /usr/bin/qemu-x86_64-static

# Install required dependencies for FSL and Freesurfer
RUN apt-get update && apt-get install -y --no-install-recommends \
    build-essential \
    curl \
    ca-certificates \
    git \
    tcsh \
    xfonts-base \
    gfortran \
    libjpeg62 \
    libtiff5-dev \
    libpng-dev \
    unzip \
    libxext6 \
    libx11-6 \
    libxmu6 \
    libglib2.0-0 \
    libxft2 \
    libxrender1 \
    libxt6

# Install Freesurfer
ENV FREESURFER_HOME="/opt/freesurfer" \
    PATH="/opt/freesurfer/bin:$PATH"

RUN curl -L --progress-bar https://surfer.nmr.mgh.harvard.edu/pub/dist/freesurfer/7.3.2/freesurfer-linux-centos7_x86_64-7.3.2.tar.gz | tar xzC /opt && \
    echo ". /opt/freesurfer/SetUpFreeSurfer.sh" >> ~/.bashrc

# set bash as default terminal
SHELL ["/bin/bash", "-ce"]

# create directories for mounting input, output and project volumes
RUN mkdir -p /input /output /petdeface

ENV PATH="/root/.local/bin:$PATH"
# setup fs env
ENV PATH=/opt/freesurfer/bin:/opt/freesurfer/fsfast/bin:/opt/freesurfer/tktools:/opt/freesurfer/mni/bin:${PATH} \
    OS=Linux \
    FREESURFER_HOME=/opt/freesurfer \
    FREESURFER=/opt/freesurfer \
    SUBJECTS_DIR=/opt/freesurfer/subjects \
    LOCAL_DIR=/opt/freesurfer/local \
    FSFAST_HOME=/opt/freesurfer/fsfast \
    FMRI_ANALYSIS_DIR=/opt/freesurfer/fsfast \
    FUNCTIONALS_DIR=/opt/freesurfer/sessions \
    FS_OVERRIDE=0 \
    FIX_VERTEX_AREA="" \
    FSF_OUTPUT_FORMAT=nii.gz \
    MINC_BIN_DIR=/opt/freesurfer/mni/bin \
    MINC_LIB_DIR=/opt/freesurfer/mni/lib \
    MNI_DIR=/opt/freesurfer/mni \
    MNI_DATAPATH=/opt/freesurfer/mni/data \
    MNI_PERL5LIB=/opt/freesurfer/mni/share/perl5 \
    PERL5LIB=/opt/freesurfer/mni/share/perl5

# install dependencies
RUN pip3 install --upgrade pip

ADD requirements.txt /petdeface/requirements.txt

RUN pip3 install -r  /petdeface/requirements.txt

# copy the project
COPY . /petdeface

<<<<<<< HEAD
ENTRYPOINT ["/bin/bash", "-c"]
=======
# set the entrypoint to the main executable petdeface.py
ENTRYPOINT ["python3", "/petdeface/petdeface/petdeface.py"]
>>>>>>> 552fb12a
<|MERGE_RESOLUTION|>--- conflicted
+++ resolved
@@ -70,9 +70,5 @@
 # copy the project
 COPY . /petdeface
 
-<<<<<<< HEAD
-ENTRYPOINT ["/bin/bash", "-c"]
-=======
 # set the entrypoint to the main executable petdeface.py
-ENTRYPOINT ["python3", "/petdeface/petdeface/petdeface.py"]
->>>>>>> 552fb12a
+ENTRYPOINT ["python3", "/petdeface/petdeface/petdeface.py"]